--- conflicted
+++ resolved
@@ -5,32 +5,20 @@
 from winterdrp.processors.astromatic.psfex import PSFex
 from winterdrp.processors.reference import Reference
 from winterdrp.processors.zogy.zogy import ZOGY, ZOGYPrepare
-<<<<<<< HEAD
-from winterdrp.processors.candidates import DetectCandidates, FilterCandidates
-=======
 from winterdrp.processors.candidates.candidate_detector import DetectCandidates
->>>>>>> 1860a120
 import numpy as np
 from astropy.io import fits
 import os
 from astropy.time import Time
 import logging
-<<<<<<< HEAD
-from winterdrp.processors.candidate_filters import EdgeCandidatesMask
-=======
 from winterdrp.processors.candidates.edge_mask import EdgeCandidatesMask
->>>>>>> 1860a120
 
 logger = logging.getLogger(__name__)
 
 
 def wirc_reference_image_generator(
         header: fits.header,
-<<<<<<< HEAD
-        images_directory: str = os.environ['REF_IMG_DIR'],
-=======
         images_directory: str = os.environ.get('REF_IMG_DIR'),
->>>>>>> 1860a120
 ):
     object_name = header['OBJECT']
     filter_name = header['FILTER']
@@ -148,4 +136,4 @@
             if not 'CALSTEPS' in header.keys():
                 logger.debug('Setting CALSTEPS to blank')
                 header['CALSTEPS'] = ''
-        return data, header
+        return data, header