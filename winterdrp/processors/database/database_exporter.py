import astropy.io.fits
import numpy as np
from abc import ABC

import pandas as pd

from winterdrp.processors.base_processor import BaseImageProcessor, BaseDataframeProcessor
import logging
from winterdrp.processors.database.postgres import DataBaseError, export_to_db
from winterdrp.processors.database.base_database_processor import BaseDatabaseProcessor

logger = logging.getLogger(__name__)


class BaseDatabaseExporter(BaseDatabaseProcessor, ABC):
    base_key = "dbexporter"


class DatabaseImageExporter(BaseDatabaseExporter, BaseImageProcessor):

    def _apply_to_images(
            self,
            images: list[np.ndarray],
            headers: list[astropy.io.fits.Header],
    ) -> tuple[list[np.ndarray], list[astropy.io.fits.Header]]:

        for header in headers:
            primary_keys, primary_key_values = export_to_db(
                header,
                db_name=self.db_name,
                db_table=self.db_table,
                db_user=self.db_user,
                password=self.db_password
            )

            for ind, key in enumerate(primary_keys):
                header[key] = primary_key_values[ind]
        return images, headers


class DatabaseDataframeExporter(BaseDatabaseExporter, BaseDataframeProcessor):

    def _apply_to_candidates(
            self,
            candidate_table: pd.DataFrame
    ) -> pd.DataFrame:

        primary_key_dict = {}
        for index, candidate_row in candidate_table.iterrows():
            primary_keys, primary_key_values = export_to_db(
                candidate_row.to_dict(),
                db_name=self.db_name,
                db_table=self.db_table,
                db_user=self.db_user,
                password=self.db_password
            )
            for ind, key in enumerate(primary_keys):
<<<<<<< HEAD
                candidate_row[key] = primary_key_values[ind]
            new_table.append(candidate_row, ignore_index=True)

        return new_table
=======
                if key not in primary_key_dict:
                    primary_key_dict[key] = [primary_key_values[ind]]
                else:
                    primary_key_dict[key].append(primary_key_values[ind])
                # candidate_row[key] = primary_key_values[ind]

            # new_table = pd.concat([new_table,candidate_row])
            # new_table.append(candidate_row, ignore_index=True)
        for k in primary_key_dict:
            candidate_table[k] = primary_key_dict[k]

        return candidate_table
>>>>>>> cc26a7d6
<|MERGE_RESOLUTION|>--- conflicted
+++ resolved
@@ -55,12 +55,6 @@
                 password=self.db_password
             )
             for ind, key in enumerate(primary_keys):
-<<<<<<< HEAD
-                candidate_row[key] = primary_key_values[ind]
-            new_table.append(candidate_row, ignore_index=True)
-
-        return new_table
-=======
                 if key not in primary_key_dict:
                     primary_key_dict[key] = [primary_key_values[ind]]
                 else:
@@ -72,5 +66,4 @@
         for k in primary_key_dict:
             candidate_table[k] = primary_key_dict[k]
 
-        return candidate_table
->>>>>>> cc26a7d6
+        return candidate_table